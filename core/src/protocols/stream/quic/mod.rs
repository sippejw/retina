--- conflicted
+++ resolved
@@ -25,14 +25,11 @@
 use std::collections::HashSet;
 
 pub use self::header::{QuicLongHeader, QuicShortHeader};
-<<<<<<< HEAD
+
 use crypto::Open;
 use frame::QuicFrame;
 use header::LongHeaderPacketType;
-=======
-use header::LongHeaderPacketType;
-use parser::QuicError;
->>>>>>> c3e18852
+
 use serde::Serialize;
 
 use super::tls::Tls;
@@ -96,11 +93,8 @@
 
     /// The number of bytes contained in the estimated payload
     pub payload_bytes_count: Option<u64>,
-<<<<<<< HEAD
 
     pub frames: Option<Vec<QuicFrame>>,
-=======
->>>>>>> c3e18852
 }
 
 impl QuicPacket {
